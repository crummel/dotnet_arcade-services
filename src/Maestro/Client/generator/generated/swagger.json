--- conflicted
+++ resolved
@@ -189,11 +189,7 @@
             "required": true,
             "type": "string",
             "enum": [
-<<<<<<< HEAD
-              "2019-01-16"
-=======
               "2018-07-16"
->>>>>>> d3e4d20e
             ]
           }
         ],
@@ -243,11 +239,118 @@
             "required": true,
             "type": "string",
             "enum": [
-<<<<<<< HEAD
-              "2019-01-16"
-=======
               "2018-07-16"
->>>>>>> d3e4d20e
+            ]
+          }
+        ],
+        "responses": {
+          "200": {
+            "description": "Success"
+          },
+          "default": {
+            "description": "Error",
+            "schema": {
+              "$ref": "#/definitions/ApiError"
+            }
+          }
+        }
+      }
+    },
+    "/api/assets/{assetId}/locations": {
+      "post": {
+        "tags": [
+          "Assets"
+        ],
+        "operationId": "Assets_AddAssetLocationToAsset",
+        "consumes": [],
+        "produces": [
+          "text/plain",
+          "application/json",
+          "text/json"
+        ],
+        "parameters": [
+          {
+            "name": "assetId",
+            "in": "path",
+            "required": true,
+            "type": "integer",
+            "format": "int32"
+          },
+          {
+            "name": "location",
+            "in": "query",
+            "required": true,
+            "type": "string"
+          },
+          {
+            "name": "assetLocationType",
+            "in": "query",
+            "required": true,
+            "type": "string",
+            "enum": [
+              "none",
+              "nugetFeed",
+              "container"
+            ]
+          },
+          {
+            "name": "api-version",
+            "in": "query",
+            "description": "The api version",
+            "required": true,
+            "type": "string",
+            "enum": [
+              "2019-01-16"
+            ]
+          }
+        ],
+        "responses": {
+          "201": {
+            "description": "Success",
+            "schema": {
+              "$ref": "#/definitions/AssetLocation"
+            }
+          },
+          "default": {
+            "description": "Error",
+            "schema": {
+              "$ref": "#/definitions/ApiError"
+            }
+          }
+        }
+      }
+    },
+    "/api/assets/{assetId}/locations/{assetLocationId}": {
+      "delete": {
+        "tags": [
+          "Assets"
+        ],
+        "operationId": "Assets_RemoveAssetLocationFromAsset",
+        "consumes": [],
+        "produces": [],
+        "parameters": [
+          {
+            "name": "assetId",
+            "in": "path",
+            "required": true,
+            "type": "integer",
+            "format": "int32"
+          },
+          {
+            "name": "assetLocationId",
+            "in": "path",
+            "required": true,
+            "type": "integer",
+            "format": "int32"
+          },
+          {
+            "name": "api-version",
+            "in": "query",
+            "description": "The api version",
+            "required": true,
+            "type": "string",
+            "enum": [
+              "2019-01-16"
             ]
           }
         ],
@@ -819,7 +922,7 @@
             "required": true,
             "type": "string",
             "enum": [
-              "2019-01-16"
+              "2018-07-16"
             ]
           }
         ],
@@ -864,7 +967,7 @@
             "required": true,
             "type": "string",
             "enum": [
-              "2019-01-16"
+              "2018-07-16"
             ]
           }
         ],
@@ -911,7 +1014,7 @@
             "required": true,
             "type": "string",
             "enum": [
-              "2018-07-16"
+              "2019-01-16"
             ]
           }
         ],
@@ -956,7 +1059,7 @@
             "required": true,
             "type": "string",
             "enum": [
-              "2018-07-16"
+              "2019-01-16"
             ]
           }
         ],
@@ -1204,11 +1307,7 @@
             "required": true,
             "type": "string",
             "enum": [
-<<<<<<< HEAD
-              "2019-01-16"
-=======
               "2018-07-16"
->>>>>>> d3e4d20e
             ]
           }
         ],
@@ -1269,11 +1368,7 @@
             "required": true,
             "type": "string",
             "enum": [
-<<<<<<< HEAD
-              "2019-01-16"
-=======
               "2018-07-16"
->>>>>>> d3e4d20e
             ]
           }
         ],
@@ -1320,11 +1415,7 @@
             "required": true,
             "type": "string",
             "enum": [
-<<<<<<< HEAD
-              "2019-01-16"
-=======
               "2018-07-16"
->>>>>>> d3e4d20e
             ]
           }
         ],
@@ -1369,11 +1460,219 @@
             "required": true,
             "type": "string",
             "enum": [
-<<<<<<< HEAD
-              "2019-01-16"
-=======
               "2018-07-16"
->>>>>>> d3e4d20e
+            ]
+          }
+        ],
+        "responses": {
+          "200": {
+            "description": "Success",
+            "schema": {
+              "$ref": "#/definitions/ReleasePipeline"
+            }
+          },
+          "default": {
+            "description": "Error",
+            "schema": {
+              "$ref": "#/definitions/ApiError"
+            }
+          }
+        }
+      }
+    },
+    "/api/pipelines": {
+      "get": {
+        "tags": [
+          "Pipelines"
+        ],
+        "operationId": "Pipelines_Get",
+        "consumes": [],
+        "produces": [
+          "text/plain",
+          "application/json",
+          "text/json"
+        ],
+        "parameters": [
+          {
+            "name": "pipelineIdentifier",
+            "in": "query",
+            "required": false,
+            "type": "integer",
+            "format": "int32"
+          },
+          {
+            "name": "organization",
+            "in": "query",
+            "required": false,
+            "type": "string"
+          },
+          {
+            "name": "project",
+            "in": "query",
+            "required": false,
+            "type": "string"
+          },
+          {
+            "name": "api-version",
+            "in": "query",
+            "description": "The api version",
+            "required": true,
+            "type": "string",
+            "enum": [
+              "2019-01-16"
+            ]
+          }
+        ],
+        "responses": {
+          "200": {
+            "description": "Success",
+            "schema": {
+              "uniqueItems": false,
+              "type": "array",
+              "items": {
+                "$ref": "#/definitions/ReleasePipeline"
+              }
+            }
+          },
+          "default": {
+            "description": "Error",
+            "schema": {
+              "$ref": "#/definitions/ApiError"
+            }
+          }
+        }
+      },
+      "post": {
+        "tags": [
+          "Pipelines"
+        ],
+        "operationId": "Pipelines_CreatePipeline",
+        "consumes": [],
+        "produces": [
+          "text/plain",
+          "application/json",
+          "text/json"
+        ],
+        "parameters": [
+          {
+            "name": "pipelineIdentifier",
+            "in": "query",
+            "required": true,
+            "type": "integer",
+            "format": "int32"
+          },
+          {
+            "name": "organization",
+            "in": "query",
+            "required": true,
+            "type": "string"
+          },
+          {
+            "name": "project",
+            "in": "query",
+            "required": true,
+            "type": "string"
+          },
+          {
+            "name": "api-version",
+            "in": "query",
+            "description": "The api version",
+            "required": true,
+            "type": "string",
+            "enum": [
+              "2019-01-16"
+            ]
+          }
+        ],
+        "responses": {
+          "201": {
+            "description": "Success",
+            "schema": {
+              "$ref": "#/definitions/ReleasePipeline"
+            }
+          },
+          "default": {
+            "description": "Error",
+            "schema": {
+              "$ref": "#/definitions/ApiError"
+            }
+          }
+        }
+      }
+    },
+    "/api/pipelines/{id}": {
+      "get": {
+        "tags": [
+          "Pipelines"
+        ],
+        "operationId": "Pipelines_GetPipeline",
+        "consumes": [],
+        "produces": [
+          "text/plain",
+          "application/json",
+          "text/json"
+        ],
+        "parameters": [
+          {
+            "name": "id",
+            "in": "path",
+            "required": true,
+            "type": "integer",
+            "format": "int32"
+          },
+          {
+            "name": "api-version",
+            "in": "query",
+            "description": "The api version",
+            "required": true,
+            "type": "string",
+            "enum": [
+              "2019-01-16"
+            ]
+          }
+        ],
+        "responses": {
+          "200": {
+            "description": "Success",
+            "schema": {
+              "$ref": "#/definitions/ReleasePipeline"
+            }
+          },
+          "default": {
+            "description": "Error",
+            "schema": {
+              "$ref": "#/definitions/ApiError"
+            }
+          }
+        }
+      },
+      "delete": {
+        "tags": [
+          "Pipelines"
+        ],
+        "operationId": "Pipelines_DeletePipeline",
+        "consumes": [],
+        "produces": [
+          "text/plain",
+          "application/json",
+          "text/json"
+        ],
+        "parameters": [
+          {
+            "name": "id",
+            "in": "path",
+            "required": true,
+            "type": "integer",
+            "format": "int32"
+          },
+          {
+            "name": "api-version",
+            "in": "query",
+            "description": "The api version",
+            "required": true,
+            "type": "string",
+            "enum": [
+              "2019-01-16"
             ]
           }
         ],
