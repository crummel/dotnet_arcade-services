using System;
using System.Collections.Generic;
using System.Diagnostics;
using System.Linq;
using System.Runtime.InteropServices;
using System.Text;
using System.Threading.Tasks;
using NUnit.Framework;

namespace Maestro.ScenarioTests
{
    public static class TestHelpers
    {
        public static async Task<string> RunExecutableAsync(string executable, params string[] args)
        {
            return await RunExecutableAsyncWithInput(executable, "", args);
        }

        public static async Task<string> RunExecutableAsyncWithInput(string executable, string input, params string[] args)
        {
<<<<<<< HEAD
            TestContext.WriteLine(FormatExecutableCall(executable, args));
=======
            TestContext.WriteLine($"{executable} {string.Join(" ", args.Select(a => $"\"{a}\""))}");
>>>>>>> 4b8223da
            var output = new StringBuilder();

            void WriteOutput(string message)
            {
                if (message != null)
                {
                    Debug.WriteLine(message);
                    output.AppendLine(message);
                    TestContext.WriteLine(message);
                }
            }

            var psi = new ProcessStartInfo(executable)
            {
                RedirectStandardError = true,
                RedirectStandardOutput = true,
                RedirectStandardInput = true,
                UseShellExecute = false
            };

            foreach (string arg in args)
            {
                psi.ArgumentList.Add(arg);
            }

            using var process = new Process
            {
                StartInfo = psi
            };

            var tcs = new TaskCompletionSource<bool>(TaskCreationOptions.RunContinuationsAsynchronously);
            process.EnableRaisingEvents = true;
            process.Exited += (s, e) => { tcs.TrySetResult(true); };
            process.Start();

            Task<bool> exitTask = tcs.Task;
            Task stdin = Task.Run(() => { process.StandardInput.Write(input); process.StandardInput.Close(); });
            Task<string> stdout = process.StandardOutput.ReadLineAsync();
            Task<string> stderr = process.StandardError.ReadLineAsync();
            var list = new List<Task> { exitTask, stdout, stderr, stdin };
            while (list.Count != 0)
            {
                var done = await Task.WhenAny(list);
                list.Remove(done);
                if (done == exitTask)
                {
                    continue;
                }

                if (done == stdout)
                {
                    var data = await stdout;
                    WriteOutput(data);
                    if (data != null)
                    {
                        list.Add(stdout = process.StandardOutput.ReadLineAsync());
                    }
                    continue;
                }

                if (done == stderr)
                {
                    var data = await stderr;
                    WriteOutput(data);
                    if (data != null)
                    {
                        list.Add(stderr = process.StandardError.ReadLineAsync());
                    }
                    continue;
                }

                if (done == stdin)
                {
                    await stdin;
                    continue;
                }

                throw new InvalidOperationException("Unexpected Task completed.");
            }



            if (process.ExitCode != 0)
            {
                throw new MaestroTestException($"{executable} exited with code {process.ExitCode}");
            }

            return output.ToString();
        }

        public static async Task<string> Which(string command)
        {
            if (RuntimeInformation.IsOSPlatform(OSPlatform.Windows))
            {
                string cmd = Environment.GetEnvironmentVariable("ComSpec") ?? "cmd";
                return (await RunExecutableAsync(cmd, "/c", $"where {command}")).Trim()
                       // get the first line of where's output
                       .Split(new[] { '\n', '\r' }, StringSplitOptions.RemoveEmptyEntries).FirstOrDefault() ?? "";
            }

            return (await RunExecutableAsync("/bin/sh", "-c", $"which {command}")).Trim();
        }

        internal static string FormatExecutableCall(string executable, params string[] args)
        {
            var output = new StringBuilder();
            var secretArgNames = new[] { "-p", "--password", "--github-pat", "--azdev-pat" };

            output.Append(executable);
            for (var i = 0; i < args.Length; i++)
            {
                output.Append(' ');

                if (i > 0 && secretArgNames.Contains(args[i - 1]))
                {
                    output.Append("\"***\"");
                    continue;
                }

                output.Append($"\"{args[i]}\"");
            }

            return output.ToString();
        }
    }

    public class MaestroTestException : Exception
    {
        public MaestroTestException(string message)
        {
            TestContext.WriteLine(message);
        }
    }

}<|MERGE_RESOLUTION|>--- conflicted
+++ resolved
@@ -18,11 +18,7 @@
 
         public static async Task<string> RunExecutableAsyncWithInput(string executable, string input, params string[] args)
         {
-<<<<<<< HEAD
             TestContext.WriteLine(FormatExecutableCall(executable, args));
-=======
-            TestContext.WriteLine($"{executable} {string.Join(" ", args.Select(a => $"\"{a}\""))}");
->>>>>>> 4b8223da
             var output = new StringBuilder();
 
             void WriteOutput(string message)
@@ -100,6 +96,12 @@
                     continue;
                 }
 
+                if (done == stdin)
+                {
+                    await stdin;
+                    continue;
+                }
+
                 throw new InvalidOperationException("Unexpected Task completed.");
             }
 
