// Licensed to the .NET Foundation under one or more agreements.
// The .NET Foundation licenses this file to you under the MIT license.
// See the LICENSE file in the project root for more information.

using System;
using System.Collections.Generic;
using System.IO;
using System.Linq;
using System.Net;
using System.Net.Http;
using System.Net.Http.Headers;
using System.Text;
using System.Text.RegularExpressions;
using System.Threading.Tasks;
using Microsoft.Extensions.Logging;
using Microsoft.TeamFoundation.SourceControl.WebApi;
using Microsoft.VisualStudio.Services.Common;
using Microsoft.VisualStudio.Services.WebApi;
using Newtonsoft.Json;
using Newtonsoft.Json.Linq;
using Newtonsoft.Json.Serialization;

namespace Microsoft.DotNet.DarcLib
{
    public class AzureDevOpsClient : RemoteRepoBase, IGitRepo
    {
        private const string DefaultApiVersion = "5.0-preview.1";

        private static readonly string CommentMarker =
            "\n\n[//]: # (This identifies this comment as a Maestro++ comment)\n";

        private static readonly Regex RepositoryUriPattern = new Regex(
            @"^https://dev\.azure\.com/(?<account>[a-zA-Z0-9]+)/(?<project>[a-zA-Z0-9-]+)/_git/(?<repo>[a-zA-Z0-9-\.]+)");

        private static readonly Regex LegacyRepositoryUriPattern = new Regex(
            @"^https://(?<account>[a-zA-Z0-9]+)\.visualstudio\.com/(?<project>[a-zA-Z0-9-]+)/_git/(?<repo>[a-zA-Z0-9-\.]+)");

        private static readonly Regex PullRequestApiUriPattern = new Regex(
            @"^https://dev\.azure\.com/(?<account>[a-zA-Z0-9]+)/(?<project>[a-zA-Z0-9-]+)/_apis/git/repositories/(?<repo>[a-zA-Z0-9-\.]+)/pullRequests/(?<id>\d+)");

        // Azure DevOps uses this id when creating a new branch as well as when deleting a branch
        private static readonly string BaseObjectId = "0000000000000000000000000000000000000000";

        private readonly ILogger _logger;
        private readonly string _personalAccessToken;
        private readonly JsonSerializerSettings _serializerSettings;

        /// <summary>
        /// Create a new azure devops client.
        /// </summary>
        /// <param name="accessToken">
        ///     PAT for Azure DevOps. This PAT should cover all
        ///     organizations that may be accessed in a single operation.
        /// </param>
        public AzureDevOpsClient(string accessToken, ILogger logger, string temporaryRepositoryPath)
            : base (temporaryRepositoryPath)
        {
            _personalAccessToken = accessToken;
            _logger = logger;
            _serializerSettings = new JsonSerializerSettings
            {
                ContractResolver = new CamelCasePropertyNamesContractResolver(),
                NullValueHandling = NullValueHandling.Ignore
            };
        }

        /// <summary>
        /// Retrieve the contents of a text file in a repo on a specific branch
        /// </summary>
        /// <param name="filePath">Path to file within the repo</param>
        /// <param name="repoUri">Repository url</param>
        /// <param name="branch">Branch or commit</param>
        /// <returns>Content of file</returns>
        public Task<string> GetFileContentsAsync(string filePath, string repoUri, string branch)
        {
            (string accountName, string projectName, string repoName) = ParseRepoUri(repoUri);

            return GetFileContentsAsync(accountName, projectName, repoName, filePath, branch);
        }

        private static readonly List<string> VersionTypes = new List<string>() { "branch", "commit", "tag" };
        /// <summary>
        ///     Retrieve the contents of a text file in a repo on a specific branch
        /// </summary>
        /// <param name="accountName">Azure DevOps account</param>
        /// <param name="projectName">Azure DevOps project</param>
        /// <param name="repoName">Azure DevOps repo</param>
        /// <param name="filePath">Path to file</param>
        /// <param name="branchOrCommit">Branch</param>
        /// <returns>Contents of file as string</returns>
        private async Task<string> GetFileContentsAsync(
            string accountName,
            string projectName,
            string repoName,
            string filePath,
            string branchOrCommit)
        {
            _logger.LogInformation(
                $"Getting the contents of file '{filePath}' from repo '{accountName}/{projectName}/{repoName}' in branch/commit '{branchOrCommit}'...");

            // The AzDO REST API currently does not transparently handle commits vs. branches vs. tags.
            // You really need to know whether you're talking about a commit or branch or tag
            // when you ask the question. Avoid this issue for now by first checking branch (most common)
            // then if it 404s, check commit and then tag.
            HttpRequestException lastException = null;
            foreach (var versionType in VersionTypes)
            {
                try
                {
                    JObject content = await this.ExecuteRemoteGitCommandAsync(
                        HttpMethod.Get,
                        accountName,
                        projectName,
                        $"_apis/git/repositories/{repoName}/items?path={filePath}&versionType={versionType}&version={branchOrCommit}&includeContent=true",
                        _logger,
                        // Don't log the failure so users don't get confused by 404 messages popping up in expected circumstances.
                        logFailure: false);
                    return content["content"].ToString();
                }
                catch (HttpRequestException reqEx) when (reqEx.Message.Contains("404 (Not Found)"))
                {
                    // Continue
                    lastException = reqEx;
                }
            }
            _logger.LogError(
                        $"Could not get file contents at {filePath} from {repoName} at branch/commit '{branchOrCommit}'.");
            throw lastException;
        }

        /// <summary>
        /// Create a new branch in a repository
        /// </summary>
        /// <param name="repoUri">Repo to create a branch in</param>
        /// <param name="newBranch">New branch name</param>
        /// <param name="baseBranch">Base of new branch</param>
        public async Task CreateBranchAsync(string repoUri, string newBranch, string baseBranch)
        {
            (string accountName, string projectName, string repoName) = ParseRepoUri(repoUri);

            var azureDevOpsRefs = new List<AzureDevOpsRef>();
            string latestSha = await GetLastCommitShaAsync(accountName, projectName, repoName, baseBranch);

            JObject content = await this.ExecuteRemoteGitCommandAsync(
                HttpMethod.Get,
                accountName,
                projectName,
                $"_apis/git/repositories/{repoName}/refs/heads/{newBranch}",
                _logger);

            AzureDevOpsRef azureDevOpsRef;

            // Azure DevOps doesn't fail with a 404 if a branch does not exist, it just returns an empty response object...
            if (content["count"].ToObject<int>() == 0)
            {
                _logger.LogInformation($"'{newBranch}' branch doesn't exist. Creating it...");

                azureDevOpsRef = new AzureDevOpsRef($"refs/heads/{newBranch}", latestSha, BaseObjectId);
                azureDevOpsRefs.Add(azureDevOpsRef);
            }
            else
            {
                _logger.LogInformation(
                    $"Branch '{newBranch}' exists, making sure it is in sync with '{baseBranch}'...");

                string oldSha = await GetLastCommitShaAsync(repoName, $"{newBranch}");

                azureDevOpsRef = new AzureDevOpsRef($"refs/heads/{newBranch}", latestSha, oldSha);
                azureDevOpsRefs.Add(azureDevOpsRef);
            }

            string body = JsonConvert.SerializeObject(azureDevOpsRefs, _serializerSettings);

            await this.ExecuteRemoteGitCommandAsync(HttpMethod.Post,
                accountName, projectName, $"_apis/git/repositories/{repoName}/refs", _logger, body);
        }

        public async Task DeleteBranchAsync(string repoUri, string branch)
        {
            (string accountName, string projectName, string repoName) = ParseRepoUri(repoUri);

            string latestSha = await GetLastCommitShaAsync(accountName, projectName, repoName, branch);

            AzureDevOpsRef azureDevOpsRef = new AzureDevOpsRef($"refs/heads/{branch}", BaseObjectId, latestSha);

            string body = JsonConvert.SerializeObject(azureDevOpsRef, _serializerSettings);

            await this.ExecuteRemoteGitCommandAsync(HttpMethod.Post,
                accountName, projectName, $"_apis/git/repositories/{repoName}/refs", _logger, body);
        }

        /// <summary>
        ///     Search pull requests matching the specified criteria
        /// </summary>
        /// <param name="repoUri">URI of repo containing the pull request</param>
        /// <param name="pullRequestBranch">Source branch for PR</param>
        /// <param name="status">Current PR status</param>
        /// <param name="keyword">Keyword</param>
        /// <param name="author">Author</param>
        /// <returns>List of pull requests matching the specified criteria</returns>
        public async Task<IEnumerable<int>> SearchPullRequestsAsync(
            string repoUri,
            string pullRequestBranch,
            PrStatus status,
            string keyword = null,
            string author = null)
        {
            (string accountName, string projectName, string repoName) = ParseRepoUri(repoUri);
            var query = new StringBuilder();
            AzureDevOpsPrStatus prStatus;

            switch (status)
            {
                case PrStatus.Open:
                    prStatus = AzureDevOpsPrStatus.Active;
                    break;
                case PrStatus.Closed:
                    prStatus = AzureDevOpsPrStatus.Abandoned;
                    break;
                case PrStatus.Merged:
                    prStatus = AzureDevOpsPrStatus.Completed;
                    break;
                default:
                    prStatus = AzureDevOpsPrStatus.None;
                    break;
            }

            query.Append(
                $"searchCriteria.sourceRefName=refs/heads/{pullRequestBranch}&searchCriteria.status={prStatus.ToString().ToLower()}");

            if (!string.IsNullOrEmpty(keyword))
            {
                _logger.LogInformation(
                    "A keyword was provided but Azure DevOps doesn't support searching for PRs based on keywords and it won't be used...");
            }

            if (!string.IsNullOrEmpty(author))
            {
                query.Append($"&searchCriteria.creatorId={author}");
            }

            JObject content = await this.ExecuteRemoteGitCommandAsync(
                HttpMethod.Get,
                accountName,
                projectName,
                $"repositories/{repoName}/pullrequests?{query}",
                _logger);

            JArray values = JArray.Parse(content["value"].ToString());
            IEnumerable<int> prs = values.Select(r => r["pullRequestId"].ToObject<int>());

            return prs;
        }

        /// <summary>
        /// Get the status of a pull request
        /// </summary>
        /// <param name="pullRequestUrl">URI of pull request</param>
        /// <returns>Pull request status</returns>
        public async Task<PrStatus> GetPullRequestStatusAsync(string pullRequestUrl)
        {
            (string accountName, string projectName, string repoName, int id) = ParsePullRequestUri(pullRequestUrl);

            JObject content = await this.ExecuteRemoteGitCommandAsync(HttpMethod.Get,
                accountName, projectName, $"_apis/git/repositories/{repoName}/pullRequests/{id}", _logger);

            if (Enum.TryParse(content["status"].ToString(), true, out AzureDevOpsPrStatus status))
            {
                if (status == AzureDevOpsPrStatus.Active)
                {
                    return PrStatus.Open;
                }

                if (status == AzureDevOpsPrStatus.Completed)
                {
                    return PrStatus.Merged;
                }

                if (status == AzureDevOpsPrStatus.Abandoned)
                {
                    return PrStatus.Closed;
                }

                throw new DarcException($"Unhandled Azure DevOPs PR status {status}");
            }

            throw new DarcException($"Failed to parse PR status: {content["status"]}");
            
        }

        /// <summary>
        ///     Retrieve information on a specific pull request
        /// </summary>
        /// <param name="pullRequestUrl">Uri of the pull request</param>
        /// <returns>Information on the pull request.</returns>
        public async Task<PullRequest> GetPullRequestAsync(string pullRequestUrl)
        {
            (string accountName, string projectName, string repoName, int id) = ParsePullRequestUri(pullRequestUrl);

            VssConnection connection = CreateVssConnection(accountName);
            GitHttpClient client = await connection.GetClientAsync<GitHttpClient>();

            GitPullRequest pr = await client.GetPullRequestAsync(projectName, repoName, id);
            // Strip out the refs/heads prefix on BaseBranch and HeadBranch because almost
            // all of the other APIs we use do not support them (e.g. get an item at branch X).
            // At the time this code was written, the API always returned the refs with this prefix,
            // so verify this is the case.
            const string refsHeads = "refs/heads/";
            if (!pr.TargetRefName.StartsWith(refsHeads) || !pr.SourceRefName.StartsWith(refsHeads))
            {
                throw new NotImplementedException("Expected that source and target ref names returned from pull request API include refs/heads");
            }

            return new PullRequest
            {
                Title = pr.Title,
                Description = pr.Description,
                BaseBranch = pr.TargetRefName.Substring(refsHeads.Length),
                HeadBranch = pr.SourceRefName.Substring(refsHeads.Length),
            };
        }

        /// <summary>
        ///     Create a new pull request
        /// </summary>
        /// <param name="repoUri">Repository URI</param>
        /// <param name="pullRequest">Pull request data</param>
        /// <returns>URL of new pull request</returns>
        public async Task<string> CreatePullRequestAsync(string repoUri, PullRequest pullRequest)
        {
            (string accountName, string projectName, string repoName) = ParseRepoUri(repoUri);

            VssConnection connection = CreateVssConnection(accountName);
            GitHttpClient client = await connection.GetClientAsync<GitHttpClient>();

            GitPullRequest createdPr = await client.CreatePullRequestAsync(
                new GitPullRequest
                {
                    Title = pullRequest.Title,
                    Description = pullRequest.Description,
                    SourceRefName = "refs/heads/" + pullRequest.HeadBranch,
                    TargetRefName = "refs/heads/" + pullRequest.BaseBranch
                },
                projectName,
                repoName);

            return createdPr.Url;
        }

        /// <summary>
        ///     Update a pull request with new information
        /// </summary>
        /// <param name="pullRequestUri">Uri of pull request to update</param>
        /// <param name="pullRequest">Pull request info to update</param>
        /// <returns></returns>
        public async Task UpdatePullRequestAsync(string pullRequestUri, PullRequest pullRequest)
        {
            (string accountName, string projectName, string repoName, int id) = ParsePullRequestUri(pullRequestUri);

            VssConnection connection = CreateVssConnection(accountName);
            GitHttpClient client = await connection.GetClientAsync<GitHttpClient>();

            await client.UpdatePullRequestAsync(
                new GitPullRequest
                {
                    Title = pullRequest.Title,
                    Description = pullRequest.Description
                },
                projectName,
                repoName,
                id);
        }

        /// <summary>
        ///     Merge a pull request
        /// </summary>
        /// <param name="pullRequestUrl">Uri of pull request to merge</param>
        /// <param name="parameters">Settings for merge</param>
        /// <returns></returns>
        public async Task MergePullRequestAsync(string pullRequestUrl, MergePullRequestParameters parameters)
        {
            (string accountName, string projectName, string repoName, int id) = ParsePullRequestUri(pullRequestUrl);

            VssConnection connection = CreateVssConnection(accountName);
            GitHttpClient client = await connection.GetClientAsync<GitHttpClient>();

            string commitToMerge = parameters.CommitToMerge;

            // If the commit to merge is empty, look it up first.
            if (string.IsNullOrEmpty(commitToMerge))
            {
                var prInfo = await client.GetPullRequestAsync(repoName, id);
                commitToMerge = prInfo.LastMergeSourceCommit.CommitId;
            }

            await client.UpdatePullRequestAsync(
                new GitPullRequest
                {
                    Status = PullRequestStatus.Completed,
                    CompletionOptions = new GitPullRequestCompletionOptions
                    {
                        SquashMerge = parameters.SquashMerge,
                        DeleteSourceBranch = parameters.DeleteSourceBranch
                    },
                    LastMergeSourceCommit = new GitCommitRef { CommitId = commitToMerge }
                },
                projectName,
                repoName,
                id);
        }

        /// <summary>
        ///     Create a new comment, or update the last comment with an updated message,
        ///     if that comment was created by Darc.
        /// </summary>
        /// <param name="pullRequestUrl">Url of pull request</param>
        /// <param name="message">Message to post</param>
        /// <remarks>
        ///     Search through the pull request comment threads to find one who's *last* comment ends
        ///     in the comment marker. If the comment is found, update it, otherwise append a comment
        ///     to the first thread that has a comment marker for any comment.
        ///     Create a new thread if no comment markers were found.
        /// </remarks>
        public async Task CreateOrUpdatePullRequestCommentAsync(string pullRequestUrl, string message)
        {
            (string accountName, string projectName, string repoName, int id) = ParsePullRequestUri(pullRequestUrl);

            VssConnection connection = CreateVssConnection(accountName);
            GitHttpClient client = await connection.GetClientAsync<GitHttpClient>();

            Comment prComment = new Comment()
            {
                CommentType = CommentType.Text,
                Content = $"{message}{CommentMarker}"
            };

            // Search threads to find ones with comment markers.
            List<GitPullRequestCommentThread> commentThreads = await client.GetThreadsAsync(repoName, id);
            foreach (GitPullRequestCommentThread commentThread in commentThreads)
            {
                // Skip non-active and non-unknown threads.  Threads that are active may appear as unknown.
                if (commentThread.Status != CommentThreadStatus.Active && commentThread.Status != CommentThreadStatus.Unknown)
                {
                    continue;
                }
                List<Comment> comments = await client.GetCommentsAsync(repoName, id, commentThread.Id);
                bool threadHasCommentWithMarker = comments.Any(comment => comment.CommentType == CommentType.Text && comment.Content.EndsWith(CommentMarker));
                if (threadHasCommentWithMarker)
                {
                    // Check if last comment in that thread has the marker.
                    Comment lastComment = comments.Last();
                    if (lastComment.CommentType == CommentType.Text && lastComment.Content.EndsWith(CommentMarker))
                    {
                        // Update comment
                        await client.UpdateCommentAsync(prComment, repoName, id, commentThread.Id, lastComment.Id);
                    }
                    else
                    {
                        // Add a new comment to the end of the thread
                        await client.CreateCommentAsync(prComment, repoName, id, commentThread.Id);
                    }
                    return;
                }
            }

            // No threads found, create a new one with the comment
            var newCommentThread = new GitPullRequestCommentThread()
            {
                Comments = new List<Comment>()
                {
                    prComment
                }
            };
            await client.CreateThreadAsync(newCommentThread, repoName, id);
        }

        /// <summary>
        ///     Retrieve a set of file under a specific path at a commit
        /// </summary>
        /// <param name="repoUri">Repository URI</param>
        /// <param name="commit">Commit to get files at</param>
        /// <param name="path">Path to retrieve files from</param>
        /// <returns>Set of files under <paramref name="path"/> at <paramref name="commit"/></returns>
        public async Task<List<GitFile>> GetFilesAtCommitAsync(string repoUri, string commit, string path)
        {
            var files = new List<GitFile>();

            _logger.LogInformation(
                $"Getting the contents of file/files in '{path}' of repo '{repoUri}' at commit '{commit}'");

            (string accountName, string projectName, string repoName) = ParseRepoUri(repoUri);

            JObject content = await this.ExecuteRemoteGitCommandAsync(
                HttpMethod.Get,
                accountName,
                projectName,
                $"repositories/{repoName}/items?scopePath={path}&version={commit}&includeContent=true&versionType=commit&recursionLevel=full",
                _logger);
            List<AzureDevOpsItem> items = JsonConvert.DeserializeObject<List<AzureDevOpsItem>>(Convert.ToString(content["value"]));

            foreach (AzureDevOpsItem item in items)
            {
                if (!item.IsFolder)
                {
                    if (!GitFileManager.DependencyFiles.Contains(item.Path))
                    {
                        string fileContent = await GetFileContentsAsync(accountName, projectName, repoName, item.Path, commit);
                        var gitCommit = new GitFile(item.Path, fileContent);
                        files.Add(gitCommit);
                    }
                }
            }

            _logger.LogInformation(
                $"Getting the contents of file/files in '{path}' of repo '{repoUri}' at commit '{commit}' succeeded!");

            return files;
        }

        /// <summary>
        ///     Get the latest commit in a repo on the specific branch 
        /// </summary>
        /// <param name="repoUri">Repository uri</param>
        /// <param name="branch">Branch to retrieve the latest sha for</param>
        /// <returns>Latest sha.  Throws if no commits were found.</returns>
        public Task<string> GetLastCommitShaAsync(string repoUri, string branch)
        {
            (string accountName, string projectName, string repoName) = ParseRepoUri(repoUri);
            return GetLastCommitShaAsync(accountName, projectName, repoName, branch);
        }

        /// <summary>
        ///     Get the latest commit in a repo on the specific branch
        /// </summary>
        /// <param name="accountName">Azure DevOps account</param>
        /// <param name="projectName">Azure DevOps project</param>
        /// <param name="repoName">Azure DevOps repo</param>
        /// <param name="branch">Branch</param>
        /// <returns>Latest sha. Throws if there were not commits on <paramref name="branch"/></returns>
        private async Task<string> GetLastCommitShaAsync(string accountName, string projectName, string repoName, string branch)
        {
            JObject content = await this.ExecuteRemoteGitCommandAsync(
                HttpMethod.Get,
                accountName,
                projectName,
                $"_apis/git/repositories/{repoName}/commits?branch={branch}",
                _logger);
            JArray values = JArray.Parse(content["value"].ToString());

            if (!values.Any())
            {
                throw new DarcException($"No commits found in branch '{branch}' of '{accountName}/{projectName}/{repoName}'");
            }

            return values[0]["commitId"].ToString();
        }

        /// <summary>
        /// Retrieve the list of status checks on a PR.
        /// </summary>
        /// <param name="pullRequestUrl">Uri of pull request</param>
        /// <returns>List of status checks.</returns>
        public async Task<IList<Check>> GetPullRequestChecksAsync(string pullRequestUrl)
        {
            (string accountName, string projectName, string repo, int id) = ParsePullRequestUri(pullRequestUrl);

            string statusesPath = $"_apis/git/repositories/{repo}/pullRequests/{id}/statuses";

            JObject content = await this.ExecuteRemoteGitCommandAsync(HttpMethod.Get,
                accountName,
                projectName,
                statusesPath,
                _logger);

            JArray values = JArray.Parse(content["value"].ToString());

            IList<Check> statuses = new List<Check>();
            foreach (JToken status in values)
            {
                if (Enum.TryParse(status["state"].ToString(), true, out AzureDevOpsCheckState state))
                {
                    CheckState checkState;

                    switch (state)
                    {
                        case AzureDevOpsCheckState.Error:
                            checkState = CheckState.Error;
                            break;
                        case AzureDevOpsCheckState.Failed:
                            checkState = CheckState.Failure;
                            break;
                        case AzureDevOpsCheckState.Pending:
                            checkState = CheckState.Pending;
                            break;
                        case AzureDevOpsCheckState.Succeeded:
                            checkState = CheckState.Success;
                            break;
                        default:
                            checkState = CheckState.None;
                            break;
                    }

                    statuses.Add(
                        new Check(
                            checkState,
                            status["context"]["name"].ToString(),
                            $"https://dev.azure.com/{accountName}/{projectName}/{statusesPath}/{status["id"]}"));
                }
            }

            return statuses;
        }

        /// <summary>
        ///     Execute a command on the remote repository.
        /// </summary>
        /// <param name="method">Http method</param>
        /// <param name="accountName">Azure DevOps account name</param>
        /// <param name="projectName">Project name</param>
        /// <param name="requestPath">Path for request</param>
        /// <param name="logger">Logger</param>
        /// <param name="body">Optional body if <paramref name="method"/> is Put or Post</param>
        /// <param name="versionOverride">API version override</param>
        /// <returns>Http response</returns>
        private async Task<JObject> ExecuteRemoteGitCommandAsync(
            HttpMethod method,
            string accountName,
            string projectName,
            string requestPath,
            ILogger logger,
            string body = null,
            string versionOverride = null,
<<<<<<< HEAD
            string baseAddressSubpath = null)
=======
            bool logFailure = true)
>>>>>>> 7fcdab00
        {
            using (HttpClient client = CreateHttpClient(accountName, projectName, versionOverride, baseAddressSubpath))
            {
                HttpRequestManager requestManager = new HttpRequestManager(client,
                                                                           method,
                                                                           requestPath,
                                                                           logger,
                                                                           body,
                                                                           versionOverride,
                                                                           logFailure);

                using (var response = await requestManager.ExecuteAsync())
                {
                    return JObject.Parse(await response.Content.ReadAsStringAsync());
                }
            }
        }

        /// <summary>
        /// Create a new http client for talking to the specified azdo account name and project.
        /// </summary>
        /// <param name="versionOverride">Optional version override for the targeted API version.</param>
        /// <param name="baseAddressSubpath">Optional subdomain for the base address for the API. Should include the final dot.</param>
        /// <param name="accountName">Azure DevOps account</param>
        /// <param name="projectName">Azure DevOps project</param>
        /// <returns>New http client</returns>
        private HttpClient CreateHttpClient(string accountName, string projectName, string versionOverride = null, string baseAddressSubpath = null)
        {
            baseAddressSubpath = EnsureEndsWith(baseAddressSubpath, '.');

            var client = new HttpClient {
                BaseAddress = new Uri($"https://{baseAddressSubpath}dev.azure.com/{accountName}/{projectName}/")
            };

            client.DefaultRequestHeaders.Add(
                "Accept",
                $"application/json;api-version={versionOverride ?? DefaultApiVersion}");
            client.DefaultRequestHeaders.Authorization = new AuthenticationHeaderValue(
                "Basic",
                Convert.ToBase64String(Encoding.ASCII.GetBytes(string.Format("{0}:{1}", "", _personalAccessToken))));

            return client;
        }

        /// <summary>
<<<<<<< HEAD
        ///     Ensure that the input string ends with 'shouldEndWith' char. 
        ///     Returns null if input parameter is null.
        /// </summary>
        /// <param name="input">String that must have 'shouldEndWith' at the end.</param>
        /// <param name="shouldEndWith">Character that must be present at end of 'input' string.</param>
        /// <returns>Input string appended with 'shouldEndWith'</returns>
        private string EnsureEndsWith(string input, char shouldEndWith)
        {
            if (input == null) return null;

            return input.TrimEnd(shouldEndWith) + shouldEndWith;
        }

        /// <summary>
        ///     Determine whether a file exists in a repo at a specified branch and
        ///     returns the SHA of the file if it does.
        /// </summary>
        /// <param name="repoUri">Repository URI</param>
        /// <param name="filePath">Path to file</param>
        /// <param name="branch">Branch</param>
        /// <returns>Sha of file or empty string if the file does not exist.</returns>
        public async Task<string> CheckIfFileExistsAsync(string repoUri, string filePath, string branch)
        {
            (string accountName, string projectName, string repoName) = ParseRepoUri(repoUri);
            
            try
            {
                JObject content = await this.ExecuteRemoteGitCommandAsync(
                    HttpMethod.Get,
                    accountName,
                    projectName,
                    $"_apis/git/repositories/{repoName}/items?path={filePath}&versionDescriptor[version]={branch}",
                    _logger);
                return content["objectId"].ToString();
            }
            catch (HttpRequestException exc) when (exc.Message.Contains(((int) HttpStatusCode.NotFound).ToString()))
            {
                return null;
            }
        }

        /// <summary>
=======
>>>>>>> 7fcdab00
        /// Create a connection to AzureDevOps using the VSS APIs
        /// </summary>
        /// <param name="accountName">Uri of repository or pull request</param>
        /// <returns>New VssConnection</returns>
        private VssConnection CreateVssConnection(string accountName)
        {
            Uri accountUri = new Uri($"https://dev.azure.com/{accountName}");
            var creds = new VssCredentials(new VssBasicCredential("", _personalAccessToken));
            return new VssConnection(accountUri, creds);
        }

        private (int threadId, int commentId) ParseCommentId(string commentId)
        {
            string[] parts = commentId.Split('-');
            if (parts.Length != 2 || int.TryParse(parts[0], out int threadId) ||
                int.TryParse(parts[1], out int commentIdValue))
            {
                throw new ArgumentException("The comment id '{commentId}' is in an invalid format", nameof(commentId));
            }

            return (threadId, commentIdValue);
        }

        /// <summary>
        /// Parse a repository url into its component parts.
        /// </summary>
        /// <param name="repoUri">Repository url to parse</param>
        /// <returns>Tuple of account, project, repo</returns>
        /// <remarks>
        ///     While we really only want to support dev.azure.com, in some cases
        ///     builds are still being reported from foo.visualstudio.com. This is apparently because
        ///     the url the agent connects to is what determines this property. So for now, support both forms.
        ///     We don't need to support this for PR urls because the repository target urls in the Maestro
        ///     database are restricted to dev.azure.com forms.
        /// </remarks>
        public static (string accountName, string projectName, string repoName) ParseRepoUri(string repoUri)
        {
            Match m = RepositoryUriPattern.Match(repoUri);
            if (!m.Success)
            {
                m = LegacyRepositoryUriPattern.Match(repoUri);
                if (!m.Success)
                {
                    throw new ArgumentException(
                        "Repository URI should be in the form https://dev.azure.com/:account/:project/_git/:repo or " +
                        "https://:account.visualstudio.com/:project/_git/:repo");
                }
            }

            return (m.Groups["account"].Value,
                    m.Groups["project"].Value,
                    m.Groups["repo"].Value);
        }

        /// <summary>
        /// Parse a repository url into its component parts
        /// </summary>
        /// <param name="repoUri">Repository url to parse</param>
        /// <returns>Tuple of account, project, repo, and pr id</returns>
        public static (string accountName, string projectName, string repoName, int id) ParsePullRequestUri(string prUri)
        {
            Match m = PullRequestApiUriPattern.Match(prUri);
            if (!m.Success)
            {
                throw new ArgumentException(
                    @"Pull request URI should be in the form  https://dev.azure.com/:account/:project/_apis/git/repositories/:repo/pullRequests/:id");
            }

            return (m.Groups["account"].Value,
                    m.Groups["project"].Value,
                    m.Groups["repo"].Value,
                    Int32.Parse(m.Groups["id"].Value));
        }

        /// <summary>
        ///     Commit or update a set of files to a repo
        /// </summary>
        /// <param name="filesToCommit">Files to comit</param>
        /// <param name="repoUri">Remote repository URI</param>
        /// <param name="branch">Branch to push to</param>
        /// <param name="commitMessage">Commit message</param>
        /// <returns></returns>
        public Task CommitFilesAsync(List<GitFile> filesToCommit, string repoUri, string branch, string commitMessage)
        {
            return this.CommitFilesAsync(filesToCommit, repoUri, branch, commitMessage, _logger, _personalAccessToken);
        }

        /// <summary>
        ///     Add the informed build as an specific build artifact source to the release definition informed.
        /// </summary>
        /// <param name="accountName">Azure DevOps account name</param>
        /// <param name="projectName">Project name</param>
        /// <param name="releaseDefinition">Release definition to be updated</param>
        /// <param name="build">Build which should be added as source of the release definition.</param>
        /// <returns>AzureDevOpsReleaseDefinition</returns>
        public async Task<AzureDevOpsReleaseDefinition> AddArtifactSourceAsync(string accountName, string projectName, AzureDevOpsReleaseDefinition releaseDefinition, AzureDevOpsBuild build)
        {
            releaseDefinition.Artifacts = new AzureDevOpsArtifact[1] {
                new AzureDevOpsArtifact()
                {
                    Alias = "PrimaryArtifact",
                    Type = "Build",
                    DefinitionReference = new AzureDevOpsArtifactSourceReference()
                    {
                        Definition = new AzureDevOpsIdNamePair()
                        {
                            Id = build.Definition.Id.ToString(),
                            Name = build.Definition.Name
                        },
                        DefaultVersionType = new AzureDevOpsIdNamePair()
                        {
                            Id = "specificVersionType",
                            Name = "Specific version"
                        },
                        DefaultVersionSpecific = new AzureDevOpsIdNamePair()
                        {
                            Id = build.Id.ToString(),
                            Name = build.BuildNumber
                        },
                        Project = new AzureDevOpsIdNamePair()
                        {
                            Id = build.Project.Id.ToString(),
                            Name = build.Project.Name
                        }
                    }
                }
            };

            var _serializerSettings = new JsonSerializerSettings
            {
                ContractResolver = new CamelCasePropertyNamesContractResolver(),
                NullValueHandling = NullValueHandling.Ignore
            };

            var body = JsonConvert.SerializeObject(releaseDefinition, _serializerSettings);

            JObject content = await this.ExecuteRemoteGitCommandAsync(
                HttpMethod.Put,
                accountName,
                projectName,
                $"_apis/release/definitions/",
                _logger,
                body,
                versionOverride: "5.0-preview.3",
                baseAddressSubpath: "vsrm.");

            return content.ToObject<AzureDevOpsReleaseDefinition>();
        }

        /// <summary>
        ///     Remove all artifact sources of the release definition informed.
        /// </summary>
        /// <param name="accountName">Azure DevOps account name</param>
        /// <param name="projectName">Project name</param>
        /// <param name="releaseDefinition">Release definition to be modified</param>
        public async void RemoveAllArtifactSourcesAsync(string accountName, string projectName, AzureDevOpsReleaseDefinition releaseDefinition)
        {
            releaseDefinition.Artifacts = new AzureDevOpsArtifact[0];

            var body = JsonConvert.SerializeObject(releaseDefinition);

            JObject content = await this.ExecuteRemoteGitCommandAsync(
                HttpMethod.Put,
                accountName,
                projectName,
                $"_apis/release/definitions/",
                _logger,
                body,
                versionOverride: "5.0-preview.3",
                baseAddressSubpath: "vsrm.");
        }

        /// <summary>
        ///     Trigger a new release using the release definition informed. No change is performed
        ///     on the release definition - it is used as is.
        /// </summary>
        /// <param name="accountName">Azure DevOps account name</param>
        /// <param name="projectName">Project name</param>
        /// <param name="releaseDefinition">Release definition to be updated</param>
        public async void StartNewReleaseAsync(string accountName, string projectName, AzureDevOpsReleaseDefinition releaseDefinition)
        {
            var body = $"{{ \"definitionId\": {releaseDefinition.Id} }}";

            JObject content = await this.ExecuteRemoteGitCommandAsync(
                HttpMethod.Post,
                accountName,
                projectName,
                $"_apis/release/releases/",
                _logger,
                body,
                versionOverride: "5.0-preview.3",
                baseAddressSubpath: "vsrm.");
        }

        /// <summary>
        ///     Fetches an specific AzDO build based on its ID.
        /// </summary>
        /// <param name="accountName">Azure DevOps account name</param>
        /// <param name="projectName">Project name</param>
        /// <param name="buildId">Id of the build to be retrieved</param>
        /// <returns>AzureDevOpsBuild</returns>
        public async Task<AzureDevOpsBuild> GetBuildAsync(string accountName, string projectName, long buildId)
        {
            JObject content = await this.ExecuteRemoteGitCommandAsync(
                HttpMethod.Get,
                accountName,
                projectName,
                $"_apis/build/builds/{buildId}",
                _logger,
                versionOverride: "5.0-preview.3");

            return content.ToObject<AzureDevOpsBuild>();
        }

        /// <summary>
        ///     Fetches an specific AzDO release definition based on its ID.
        /// </summary>
        /// <param name="accountName">Azure DevOps account name</param>
        /// <param name="projectName">Project name</param>
        /// <param name="releaseDefinitionId">Id of the release definition to be retrieved</param>
        /// <returns>AzureDevOpsReleaseDefinition</returns>
        public async Task<AzureDevOpsReleaseDefinition> GetReleaseDefinitionAsync(string accountName, string projectName, long releaseDefinitionId)
        {
            JObject content = await this.ExecuteRemoteGitCommandAsync(
                HttpMethod.Get,
                accountName,
                projectName,
                $"_apis/release/definitions/{releaseDefinitionId}",
                _logger,
                versionOverride: "5.0-preview.3",
                baseAddressSubpath: "vsrm.");

            return content.ToObject<AzureDevOpsReleaseDefinition>();
        }
    }
}<|MERGE_RESOLUTION|>--- conflicted
+++ resolved
@@ -630,11 +630,8 @@
             ILogger logger,
             string body = null,
             string versionOverride = null,
-<<<<<<< HEAD
+            bool logFailure = true)
             string baseAddressSubpath = null)
-=======
-            bool logFailure = true)
->>>>>>> 7fcdab00
         {
             using (HttpClient client = CreateHttpClient(accountName, projectName, versionOverride, baseAddressSubpath))
             {
@@ -680,51 +677,6 @@
         }
 
         /// <summary>
-<<<<<<< HEAD
-        ///     Ensure that the input string ends with 'shouldEndWith' char. 
-        ///     Returns null if input parameter is null.
-        /// </summary>
-        /// <param name="input">String that must have 'shouldEndWith' at the end.</param>
-        /// <param name="shouldEndWith">Character that must be present at end of 'input' string.</param>
-        /// <returns>Input string appended with 'shouldEndWith'</returns>
-        private string EnsureEndsWith(string input, char shouldEndWith)
-        {
-            if (input == null) return null;
-
-            return input.TrimEnd(shouldEndWith) + shouldEndWith;
-        }
-
-        /// <summary>
-        ///     Determine whether a file exists in a repo at a specified branch and
-        ///     returns the SHA of the file if it does.
-        /// </summary>
-        /// <param name="repoUri">Repository URI</param>
-        /// <param name="filePath">Path to file</param>
-        /// <param name="branch">Branch</param>
-        /// <returns>Sha of file or empty string if the file does not exist.</returns>
-        public async Task<string> CheckIfFileExistsAsync(string repoUri, string filePath, string branch)
-        {
-            (string accountName, string projectName, string repoName) = ParseRepoUri(repoUri);
-            
-            try
-            {
-                JObject content = await this.ExecuteRemoteGitCommandAsync(
-                    HttpMethod.Get,
-                    accountName,
-                    projectName,
-                    $"_apis/git/repositories/{repoName}/items?path={filePath}&versionDescriptor[version]={branch}",
-                    _logger);
-                return content["objectId"].ToString();
-            }
-            catch (HttpRequestException exc) when (exc.Message.Contains(((int) HttpStatusCode.NotFound).ToString()))
-            {
-                return null;
-            }
-        }
-
-        /// <summary>
-=======
->>>>>>> 7fcdab00
         /// Create a connection to AzureDevOps using the VSS APIs
         /// </summary>
         /// <param name="accountName">Uri of repository or pull request</param>
